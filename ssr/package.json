--- conflicted
+++ resolved
@@ -9,24 +9,12 @@
     "test": "jest"
   },
   "dependencies": {
-<<<<<<< HEAD
     "@reach/router": "1.3.1",
     "cheerio": "1.0.0-rc.3",
     "dotenv": "8.2.0",
     "prismjs": "1.19.0",
     "react": "16.12.0",
     "react-dom": "16.12.0",
-=======
-    "@reach/router": "1.3.3",
-    "chalk": "3.0.0",
-    "cheerio": "1.0.0-rc.3",
-    "cross-env": "^7.0.2",
-    "dotenv": "8.2.0",
-    "prismjs": "1.19.0",
-    "react": "16.13.0",
-    "react-dom": "16.13.0",
-    "sane": "4.1.0",
->>>>>>> c1361d6d
     "source-map-support": "0.5.16"
   },
   "devDependencies": {
@@ -45,14 +33,7 @@
     "clean-webpack-plugin": "3.0.0",
     "ignore-loader": "0.1.2",
     "jest": "24.9.0",
-<<<<<<< HEAD
     "webpack": "4.41.6",
-=======
-    "node-fetch": "2.6.0",
-    "nodemon": "^2.0.2",
-    "serve": "11.3.0",
-    "webpack": "4.42.0",
->>>>>>> c1361d6d
     "webpack-cli": "3.3.11",
     "webpack-node-externals": "1.7.2"
   }
